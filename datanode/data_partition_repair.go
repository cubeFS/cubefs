// Copyright 2018 The CFS Authors.
//
// Licensed under the Apache License, Version 2.0 (the "License");
// you may not use this file except in compliance with the License.
// You may obtain a copy of the License at
//
//     http://www.apache.org/licenses/LICENSE-2.0
//
// Unless required by applicable law or agreed to in writing, software
// distributed under the License is distributed on an "AS IS" BASIS,
// WITHOUT WARRANTIES OR CONDITIONS OF ANY KIND, either express or
// implied. See the License for the specific language governing
// permissions and limitations under the License.

package datanode

import (
	"encoding/json"
	"net"
	"strings"
	"sync"
	"time"

	"fmt"
	"github.com/juju/errors"
	"github.com/tiglabs/containerfs/proto"
	"github.com/tiglabs/containerfs/repl"
	"github.com/tiglabs/containerfs/storage"
	"github.com/tiglabs/containerfs/util/log"
	"hash/crc32"
)

/* dataPartitionRepair f

Datapartition repair process:
There are 2 types of repairs, one is normal extent repair, and the other is tinyExtent fix.
	1. Each replicate member corresponds to a DataPartitionRepairTask structure, where
       the extents member comes from all the extent information of each replicated member,
       and all the replica members' dataPartitionRepairTask are combined to be called allReplicas.

    2. Fill the DataPartitionRepairTask of all replica members, the local DataPartitionRepairTask
	   structure calls dp.extentstore.getAllWaterMark() to get the extent information of the leader member,
	  and the call to getRemoteExtentInfo on the follower gets the extent information of the follower member.

    3.The process of generating a repair task:
       a. Traverse all the members of the copy member DataPartitionRepairTask, and then for each extent,
          only find the largest extentInfo, the component maxExtentInfo structure, the key is the extendId,
           and the value is the maximum size of the extendInfo information.
       b. Traverse all the members of the copy member DataPartitionRepairTask, if there is no in the maxExtentSizeMap,
          add a task to create an extent for the AddExtentsTasks of the DataPartitionRepairTask. If the extentSize in
          the member is less than the size of the extent for the maxExtentSizeMap, then the FixExtentSizeTasks for
          the DataPartitionRepairTask Add a task to fix the extent of the extent

    4. send the DataPartitionRepairTask to all Replicates
    5. wait all dataParitionRepair Task do success
*/
/*
 数据修复
 数据修复任务分为大文件的normal extent和小文件的tiny extent两种类型
 1. Normal extent修复流程
    由partition成员中的主定时收集各个成员的extent信息，经过比较获得最大的extent大小。
    定时检查本地的extent大小，如果小于最大Size，加入待修复列表，生成修复任务。
 2. Tiny extent修复流程
    在新建partition时，将所有tiny extent加入到待修复extent列表中。由修复任务将所有的tiny extent创建出来；
    由partition成员中的主定时收集各个成员的extent信息，经过比较获得最大的extent大小。
    定时检查本地的extent大小，如果小于最大Size，加入待修复列表，生成修复任务。
*/

// TODO can we just call it "repairTask"?
type DataPartitionRepairTask struct {
	TaskType            uint8
	addr                string
	extents             map[uint64]*storage.ExtentInfo
	ExtentsToBeCreated  []*storage.ExtentInfo
	ExtentsToBeRepaired []*storage.ExtentInfo
}

func NewDataPartitionRepairTask(extentFiles []*storage.ExtentInfo, source string) (task *DataPartitionRepairTask) {
	task = &DataPartitionRepairTask{
		extents:             make(map[uint64]*storage.ExtentInfo),
		ExtentsToBeCreated:  make([]*storage.ExtentInfo, 0),
		ExtentsToBeRepaired: make([]*storage.ExtentInfo, 0),
	}
	for _, extentFile := range extentFiles {
		extentFile.Source = source
		task.extents[extentFile.FileID] = extentFile
	}

	return
}

// Main function to perform the repair.
func (dp *DataPartition) repair(extentType uint8) {
	start := time.Now().UnixNano() // TODO is it ok to put the start here?
	log.LogInfof("action[repair] partition(%v) start.",
		dp.partitionID)

	var tinyExtents []uint64
	if extentType == proto.TinyExtentType {
		tinyExtents = dp.badTinyExtents()
		if len(tinyExtents) == 0 {
			return
		}
	}

	// TODO why not put the following two lines into a function called "createDataPartitionRepairTask"?
	repairTasks := make([]*DataPartitionRepairTask, len(dp.replicas))
	err := dp.buildDataPartitionRepairTask(repairTasks, extentType, tinyExtents)
	if err != nil {
		log.LogErrorf("action[repair] partition(%v) err(%v).",
			dp.partitionID, err)
		log.LogErrorf(errors.ErrorStack(err))
		dp.moveToBadTinyExtentC(extentType, tinyExtents)
		return
	}

	// compare all the extents in the replicas to compute the good and bad ones
	goodTinyExtents, badTinyExtents := dp.prepareRepairTasks(repairTasks)

	// notify the replicas to repair the extent
	err = dp.NotifyReplicasToRepair(repairTasks)
	if err != nil {
		dp.sendAllTinyExtentsToC(extentType, goodTinyExtents, badTinyExtents)
		log.LogErrorf("action[repair] partition(%v) err(%v).",
			dp.partitionID, err)
		log.LogError(errors.ErrorStack(err))
		return
	}

	// ask the leader to do the repair
	dp.DoRepair(repairTasks)
	end := time.Now().UnixNano()

	// TODO explain why we need to send all the tiny extents to the channel here
	dp.sendAllTinyExtentsToC(extentType, goodTinyExtents, badTinyExtents)

	// TODO explain what does this check mean
	if dp.extentStore.GoodTinyExtentCnt() + dp.extentStore.BadTinyExtentCnt() > storage.TinyExtentCount {
		log.LogWarnf("action[repair] partition(%v) GoodTinyExtents(%v) "+
			"BadTinyExtents(%v) finish cost[%vms].", dp.partitionID, dp.extentStore.GoodTinyExtentCnt(),
			dp.extentStore.BadTinyExtentCnt(), (end - start) / int64(time.Millisecond))
	}
<<<<<<< HEAD
	log.LogInfof("action[extentFileRepair] partition(%v) AvaliTinyExtents(%v) UnavaliTinyExtents(%v)"+
		" finish cost[%vms].", dp.partitionID, dp.extentStore.GetAvaliExtentLen(), dp.extentStore.GetUnAvaliExtentLen(),
		(finishTime-startTime)/int64(time.Millisecond))
	log.LogInfof("action[extentFileRepair] partition(%v) end.",
		dp.partitionID)
=======

	log.LogInfof("action[repair] partition(%v) GoodTinyExtents(%v) BadTinyExtents(%v)"+
		" finish cost[%vms].", dp.partitionID, dp.extentStore.GoodTinyExtentCnt(), dp.extentStore.BadTinyExtentCnt(),
		(end - start) / int64(time.Millisecond))
>>>>>>> 94ca6a64

}

func (dp *DataPartition) buildDataPartitionRepairTask(repairTasks []*DataPartitionRepairTask, extentType uint8, tinyExtents []uint64) (err error) {
	// get the local extent info
	extents, err := dp.getLocalExtentInfo(extentType, tinyExtents)
	if err != nil {
		return err
	}
<<<<<<< HEAD
	//new Leader DataPartitionRepairTask
	replicas[0] = NewDataPartitionRepairTask(leaderExtents, dp.replicaHosts[0])
	replicas[0].addr = dp.replicaHosts[0]
=======
>>>>>>> 94ca6a64

	// new repair task for the leader
	repairTasks[0] = NewDataPartitionRepairTask(extents)
	repairTasks[0].addr = dp.replicas[0]

	// new repair tasks for the followers
	for index := 1; index < len(dp.replicas); index++ {
		extents, err := dp.getRemoteExtentInfo(extentType, tinyExtents, dp.replicas[index])
		if err != nil {
			return err
		}
<<<<<<< HEAD
		replicas[index] = NewDataPartitionRepairTask(extents, dp.replicaHosts[index])
		replicas[index].addr = dp.replicaHosts[index]
=======
		repairTasks[index] = NewDataPartitionRepairTask(extents)
		repairTasks[index].addr = dp.replicas[index]
>>>>>>> 94ca6a64
	}

	return
}

func (dp *DataPartition) getLocalExtentInfo(extentType uint8, tinyExtents []uint64) (extents []*storage.ExtentInfo, err error) {
	extents = make([]*storage.ExtentInfo, 0)

	if extentType == proto.NormalExtentType {
		extents, err = dp.extentStore.GetAllWatermarks(storage.GetStableExtentFilter())
	} else {
		extents, err = dp.extentStore.GetAllWatermarks(storage.GetStableTinyExtentFilter(tinyExtents))
	}
	if err != nil {
		err = errors.Annotatef(err, "getLocalExtentInfo extent DataPartition(%v) GetAllWaterMark", dp.partitionID)
		return
	}
	return
}

func (dp *DataPartition) getRemoteExtentInfo(extentType uint8, tinyExtents []uint64, target string) (extentFiles []*storage.ExtentInfo, err error) {
	extentFiles = make([]*storage.ExtentInfo, 0)
	p := repl.NewPacketToGetAllWatermarks(dp.partitionID, extentType)
	if extentType == proto.TinyExtentType {
		p.Data, err = json.Marshal(tinyExtents)
		if err != nil {
			err = errors.Annotatef(err, "getRemoteExtentInfo DataPartition(%v) GetAllWatermarks", dp.partitionID)
			return
		}
		p.Size = uint32(len(p.Data))
	}
	var conn *net.TCPConn
	conn, err = gConnPool.GetConnect(target) // get remote connection
	if err != nil {
		err = errors.Annotatef(err, "getRemoteExtentInfo  DataPartition(%v) get host(%v) connect", dp.partitionID, target)
		return
	}
	err = p.WriteToConn(conn) // write command to the remote host
	if err != nil {
		gConnPool.PutConnect(conn, true)
		err = errors.Annotatef(err, "getRemoteExtentInfo DataPartition(%v) write to host(%v)", dp.partitionID, target)
		return
	}
	reply := new(repl.Packet)
	err = reply.ReadFromConn(conn, 60) // read the response
	if err != nil {
		gConnPool.PutConnect(conn, true)
		err = errors.Annotatef(err, "getRemoteExtentInfo DataPartition(%v) read from host(%v)", dp.partitionID, target)
		return
	}
	err = json.Unmarshal(reply.Data[:reply.Size], &extentFiles)
	if err != nil {
		gConnPool.PutConnect(conn, true)
		err = errors.Annotatef(err, "getRemoteExtentInfo DataPartition(%v) unmarshal json(%v)", dp.partitionID, string(p.Data[:p.Size]))
		return
	}
	gConnPool.PutConnect(conn, true)
	return
}

// DoRepair asks the leader to perform the repair tasks.
func (dp *DataPartition) DoRepair(repairTasks []*DataPartitionRepairTask) {
	store := dp.extentStore
	for _, extentInfo := range repairTasks[0].ExtentsToBeCreated {
		store.Create(extentInfo.FileID, extentInfo.Inode)
	}
	for _, extentInfo := range repairTasks[0].ExtentsToBeRepaired {
		dp.streamRepairExtent(extentInfo)
	}
}

func (dp *DataPartition) moveToBadTinyExtentC(extentType uint8, extents []uint64) {
	if extentType == proto.TinyExtentType {
		dp.extentStore.SendAllToBadTinyExtentC(extents)
	}
	return
}

func (dp *DataPartition) sendAllTinyExtentsToC(extentType uint8, goodTinyExtents, badTinyExtents []uint64) {
	if extentType != proto.TinyExtentType {
		return
	}
	for _, extentID := range goodTinyExtents {
		if storage.IsTinyExtent(extentID) {
			dp.extentStore.SendToGoodTinyExtentC(extentID)
		}
	}
	for _, extentID := range badTinyExtents {
		if storage.IsTinyExtent(extentID) {
			dp.extentStore.SendToBadTinyExtentC(extentID)
		}
	}
}

func (dp *DataPartition) badTinyExtents() (badTinyExtents []uint64) {
	badTinyExtents = make([]uint64, 0)
	fixTinyExtents := MinFixTinyExtents
	if dp.isFirstFixTinyExtents {
		fixTinyExtents = storage.TinyExtentCount
		dp.isFirstFixTinyExtents = false
	}
	if dp.extentStore.GetUnAvaliExtentLen() == 0 {
		fixTinyExtents = storage.TinyExtentCount
	}
	for i := 0; i < fixTinyExtents; i++ {
		extentID, err := dp.extentStore.GetBadTinyExtent()
		if err != nil {
			return
		}
		badTinyExtents = append(badTinyExtents, extentID)
	}
	return
}

func (dp *DataPartition) prepareRepairTasks(repairTasks []*DataPartitionRepairTask) (goodTinyExtents []uint64, badTinyExtents []uint64) {
	extentInfoMap := make(map[uint64]*storage.ExtentInfo)
	for index := 0; index < len(repairTasks); index++ {
		repairTask := repairTasks[index]
		for extentID, extentInfo := range repairTask.extents {
			extentWithMaxSize, ok := extentInfoMap[extentID]
			if !ok {
				extentInfoMap[extentID] = extentInfo
			} else {
				inode := extentInfoMap[extentID].Inode
				if extentInfo.Size > extentWithMaxSize.Size {
					if extentInfo.Inode == 0 && inode != 0 {
						extentInfo.Inode = inode
					}
					extentInfoMap[extentID] = extentInfo
				}
			}
		}
	}

	dp.buildExtentCreationTasks(repairTasks, extentInfoMap)
	goodTinyExtents, badTinyExtents = dp.buildExtentRepairTasks(repairTasks, extentInfoMap)
	return
}

//// TODO can we inline this function? it is hard to find a good name for it.
///* pasre all extent,select maxExtentSize to member index map
// */
//func (dp *DataPartition) getMaxSizedExtentMap(repairTasks []*DataPartitionRepairTask) (extentInfoMap map[uint64]*storage.ExtentInfo) {
//	extentInfoMap = make(map[uint64]*storage.ExtentInfo)
//	for index := 0; index < len(repairTasks); index++ {
//		repairTask := repairTasks[index]
//		for extentID, extentInfo := range repairTask.extents {
//			extentWithMaxSize, ok := extentInfoMap[extentID]
//			if !ok {
//				extentInfoMap[extentID] = extentInfo
//			} else {
//				inode := extentInfoMap[extentID].Inode
//				if extentInfo.Size > extentWithMaxSize.Size {
//					if extentInfo.Inode == 0 && inode != 0 {
//						extentInfo.Inode = inode
//					}
//					extentInfoMap[extentID] = extentInfo
//				}
//			}
//		}
//	}
//	return
//}

// Create a new extent if one of the replica is missing.
func (dp *DataPartition) buildExtentCreationTasks(repairTasks []*DataPartitionRepairTask, extentInfoMap map[uint64]*storage.ExtentInfo) {
	for extentID, extentInfo := range extentInfoMap {
		if storage.IsTinyExtent(extentID) {
			continue
		}
		for index := 0; index < len(repairTasks); index++ {
			repairTask := repairTasks[index]
			if _, ok := repairTask.extents[extentID]; !ok && extentInfo.Deleted == false {
				if extentInfo.Inode == 0 {
					continue
				}
<<<<<<< HEAD
				addFile := &storage.ExtentInfo{Source: maxExtentInfo.Source, FileID: extentID, Size: maxExtentInfo.Size, Inode: maxExtentInfo.Inode}
				follower.AddExtentsTasks = append(follower.AddExtentsTasks, addFile)
				follower.FixExtentSizeTasks = append(follower.FixExtentSizeTasks, addFile)
				log.LogInfof("action[generatorAddExtentsTasks] addFile(%v_%v) on Index(%v).", dp.partitionID, addFile, index)
=======
				extentInfo := &storage.ExtentInfo{Source: extentInfo.Source, FileID: extentID, Size: extentInfo.Size, Inode: extentInfo.Inode}
				repairTask.ExtentsToBeCreated = append(repairTask.ExtentsToBeCreated, extentInfo)

				// TODO why we need to add the extent to ExtentsToBeRepaired ?
				repairTask.ExtentsToBeRepaired = append(repairTask.ExtentsToBeRepaired, extentInfo)
				log.LogInfof("action[buildExtentCreationTasks] partition(%v) extentInfo(%v) on Index(%v).", dp.partitionID, extentInfo, index)
>>>>>>> 94ca6a64
			}
		}
	}
}

// Repair an extent if the replicas do not have the same length.
func (dp *DataPartition) buildExtentRepairTasks(repairTasks []*DataPartitionRepairTask, maxSizeExtentMap map[uint64]*storage.ExtentInfo) (goodTinyExtents []uint64, badTinyExtents []uint64) {
	goodTinyExtents = make([]uint64, 0)
	badTinyExtents = make([]uint64, 0)
	for extentID, maxFileInfo := range maxSizeExtentMap {

		// TODO what does "isFix" mean?
		isGoodExtent := true
		for index := 0; index < len(repairTasks); index++ {
			extentInfo, ok := repairTasks[index].extents[extentID]
			if !ok {
				continue
			}
			if extentInfo.Size < maxFileInfo.Size {
<<<<<<< HEAD
				fixExtent := &storage.ExtentInfo{Source: maxFileInfo.Source, FileID: extentID, Size: maxFileInfo.Size, Inode: maxFileInfo.Inode}
				allMembers[index].FixExtentSizeTasks = append(allMembers[index].FixExtentSizeTasks, fixExtent)
				log.LogInfof("action[generatorFixExtentSizeTasks] fixExtent(%v_%v) on Index(%v).", dp.partitionID, fixExtent, index)
				isFix = false
			}
			if maxFileInfo.Inode != 0 && extentInfo.Inode == 0 {
				fixExtent := &storage.ExtentInfo{Source: maxFileInfo.Source, FileID: extentID, Size: maxFileInfo.Size, Inode: maxFileInfo.Inode}
				allMembers[index].FixExtentSizeTasks = append(allMembers[index].FixExtentSizeTasks, fixExtent)
				log.LogInfof("action[generatorFixExtentSizeTasks] Modify Ino fixExtent(%v_%v).on Index(%v)", dp.partitionID, fixExtent, index)
=======
				extent := &storage.ExtentInfo{Source: maxFileInfo.Source, FileID: extentID, Size: maxFileInfo.Size, Inode: maxFileInfo.Inode}
				repairTasks[index].ExtentsToBeRepaired = append(repairTasks[index].ExtentsToBeRepaired, extent)
				log.LogInfof("action[buildExtentRepairTasks] partition(%v) fixExtent(%v).", dp.partitionID, extent)
				isGoodExtent = false
			}
			if maxFileInfo.Inode != 0 && extentInfo.Inode == 0 {
				extent := &storage.ExtentInfo{Source: maxFileInfo.Source, FileID: extentID, Size: maxFileInfo.Size, Inode: maxFileInfo.Inode}
				repairTasks[index].ExtentsToBeRepaired = append(repairTasks[index].ExtentsToBeRepaired, extent)
				log.LogInfof("action[buildExtentRepairTasks] partition(%v) Modify Ino fixExtent(%v).", dp.partitionID, extent)
>>>>>>> 94ca6a64
			}
		}
		if storage.IsTinyExtent(extentID) {
			if isGoodExtent {
				goodTinyExtents = append(goodTinyExtents, extentID)
			} else {
				badTinyExtents = append(badTinyExtents, extentID)
			}
		}
	}
	return
}

<<<<<<< HEAD
func (dp *DataPartition) notifyFollower(wg *sync.WaitGroup, index int, members []*DataPartitionRepairTask) (err error) {
	p := repl.NewNotifyExtentRepair(dp.partitionID) //notify all follower to repairt task,send opnotifyRepair command
	var conn *net.TCPConn
	target := dp.replicaHosts[index]
	p.Data, _ = json.Marshal(members[index])
	conn, err = gConnPool.GetConnect(target)
	defer func() {
		wg.Done()
		log.LogInfof(ActionNotifyFollowerRepair, fmt.Sprintf(" to (%v) task (%v) failed (%v)", target, string(p.Data), err))
	}()
	if err != nil {
		return err
	}
	p.Size = uint32(len(p.Data))
	if err = p.WriteToConn(conn); err != nil {
		gConnPool.PutConnect(conn, true)
		return err
	}
	if err = p.ReadFromConn(conn, proto.NoReadDeadlineTime); err != nil {
		gConnPool.PutConnect(conn, true)
		return err
	}
	gConnPool.PutConnect(conn, true)
	return err
}

// NotifyExtentRepair notify backup members to repair DataPartition extent
func (dp *DataPartition) NotifyExtentRepair(members []*DataPartitionRepairTask) (err error) {
	wg := new(sync.WaitGroup)
	for i := 1; i < len(members); i++ {
		wg.Add(1)
		go dp.notifyFollower(wg, i, members)
=======
// NotifyReplicasToRepair notify backup members to repair DataPartition extent
func (dp *DataPartition) NotifyReplicasToRepair(repairTasks []*DataPartitionRepairTask) (err error) {
	var wg sync.WaitGroup
	for i := 1; i < len(repairTasks); i++ {
		wg.Add(1)
		go func(index int) {
			defer wg.Done()

			// notify all the followers to repair
			p := repl.NewPacketToNotifyExtentRepair(dp.partitionID)
			var conn *net.TCPConn
			target := dp.replicas[index]
			conn, err = gConnPool.GetConnect(target)
			if err != nil {
				return
			}
			p.Data, err = json.Marshal(repairTasks[index])
			p.Size = uint32(len(p.Data))
			if err = p.WriteToConn(conn); err != nil {
				gConnPool.PutConnect(conn, true)
				return
			}
			if err = p.ReadFromConn(conn, proto.NoReadDeadlineTime); err != nil {
				gConnPool.PutConnect(conn, true)
				return
			}
			gConnPool.PutConnect(conn, true)
		}(i)
>>>>>>> 94ca6a64
	}
	wg.Wait()
	return
}


// TODO it seems that there is no usage for the following function, correct?
// NotifyRaftFollowerToRepair notify raft follower to repair DataPartition extent*/
func (dp *DataPartition) NotifyRaftFollowerToRepair(repairTask *DataPartitionRepairTask) (err error) {
	var wg sync.WaitGroup

	for i := 0; i < len(dp.replicas); i++ {
		replicaAddr := strings.Split(dp.replicas[i], ":")
		if strings.TrimSpace(replicaAddr[0]) == LocalIP {
			continue // if the local one is the leader, then there is no need to send notification for repair
		}
		wg.Add(1)
		go func(index int) {
			defer wg.Done()
			p := repl.NewPacketToNotifyExtentRepair(dp.partitionID)
			var conn *net.TCPConn
			target := dp.replicas[index]
			conn, err = gConnPool.GetConnect(target)
			if err != nil {
				return
			}
			p.Data, err = json.Marshal(repairTask)
			p.Size = uint32(len(p.Data))
			err = p.WriteToConn(conn)
			if err != nil {
				gConnPool.PutConnect(conn, true)
				return
			}

			if err = p.ReadFromConn(conn, proto.NoReadDeadlineTime); err != nil {
				gConnPool.PutConnect(conn, true)
				return
			}
			gConnPool.PutConnect(conn, true)
		}(i)
	}
	wg.Wait()

	return
}

// DoStreamExtentFixRepair executed on follower node of data partition.
// It receive from leader notifyRepair command extent file repair.
func (dp *DataPartition) doStreamExtentFixRepair(wg *sync.WaitGroup, remoteExtentInfo *storage.ExtentInfo) {
	defer wg.Done()

	err := dp.streamRepairExtent(remoteExtentInfo)

	if err != nil {
		err = errors.Annotatef(err, "doStreamExtentFixRepair %v", dp.applyRepairKey(int(remoteExtentInfo.FileID)))
		localExtentInfo, opErr := dp.ExtentStore().Watermark(uint64(remoteExtentInfo.FileID), false)
		if opErr != nil {
			err = errors.Annotatef(err, opErr.Error())
		}
		err = errors.Annotatef(err, "partition(%v) remote(%v) local(%v)",
			dp.partitionID, remoteExtentInfo, localExtentInfo)
		log.LogErrorf("action[doStreamExtentFixRepair] err(%v).", err)
	}
}

func (dp *DataPartition) applyRepairKey(extentID int) (m string) {
	return fmt.Sprintf("ApplyRepairKey(%v_%v)", dp.ID(), extentID)
}

// The actual repair of an extent happens here.
func (dp *DataPartition) streamRepairExtent(remoteExtentInfo *storage.ExtentInfo) (err error) {
	store := dp.ExtentStore()
	if !store.HasExtent(remoteExtentInfo.FileID) {
		return
	}

	defer func() {
		store.Watermark(remoteExtentInfo.FileID, true)
	}()

	localExtentInfo, err := store.Watermark(remoteExtentInfo.FileID, true)
	if err != nil {
		return errors.Annotatef(err, "streamRepairExtent Watermark error")
	}

	// size difference between the local extent and the remote extent
	sizeDiff := remoteExtentInfo.Size - localExtentInfo.Size

	// create a new streaming read packet
	request := repl.NewExtentRepairReadPacket(dp.ID(), remoteExtentInfo.FileID, int(localExtentInfo.Size), int(sizeDiff))
	var conn *net.TCPConn

	conn, err = gConnPool.GetConnect(remoteExtentInfo.Source)
	if err != nil {
		return errors.Annotatef(err, "streamRepairExtent get conn from host[%v] error", remoteExtentInfo.Source)
	}
	defer gConnPool.PutConnect(conn, true)

	if err = request.WriteToConn(conn); err != nil {
		err = errors.Annotatef(err, "streamRepairExtent send streamRead to host[%v] error", remoteExtentInfo.Source)
		log.LogErrorf("action[streamRepairExtent] err[%v].", err)
		return
	}
	currFixOffset := localExtentInfo.Size
	for currFixOffset < remoteExtentInfo.Size {
		if currFixOffset >= remoteExtentInfo.Size {
			break
		}
		reply := repl.NewPacket()

		// read 64k streaming repair packet
		if err = reply.ReadFromConn(conn, proto.ReadDeadlineTime); err != nil {
			err = errors.Annotatef(err, "streamRepairExtent receive data error")
			log.LogErrorf("action[streamRepairExtent] err(%v).", err)
			return
		}

		if reply.ResultCode != proto.OpOk {
			err = errors.Annotatef(err, "streamRepairExtent receive opcode error(%v) ", string(reply.Data[:reply.Size]))
			log.LogErrorf("action[streamRepairExtent] err(%v).", err)
			return
		}

		if reply.ReqID != request.ReqID || reply.PartitionID != request.PartitionID ||
			reply.ExtentID != request.ExtentID || reply.Size == 0 || reply.ExtentOffset != int64(currFixOffset) {
			err = errors.Annotatef(err, "streamRepairExtent receive unavalid "+
				"request(%v) reply(%v)", request.GetUniqueLogId(), reply.GetUniqueLogId())
			log.LogErrorf("action[streamRepairExtent] err(%v).", err)
			return
		}

		log.LogInfof("action[streamRepairExtent] fix(%v_%v) start fix from (%v)"+
			" remoteSize(%v)localSize(%v) reply(%v).", dp.ID(), remoteExtentInfo.String(),
			remoteExtentInfo.Size, currFixOffset, reply.GetUniqueLogId())

		if reply.CRC != crc32.ChecksumIEEE(reply.Data[:reply.Size]) {
			err = fmt.Errorf("streamRepairExtent crc mismatch extent(%v_%v) start fix from (%v)"+
				" remoteSize(%v) localSize(%v) request(%v) reply(%v)", dp.ID(), remoteExtentInfo.String(),
				remoteExtentInfo.Source, remoteExtentInfo.Size, currFixOffset, request.GetUniqueLogId(), reply.GetUniqueLogId())
			log.LogErrorf("action[streamRepairExtent] err(%v).", err)
			return errors.Annotatef(err, "streamRepairExtent receive data error")
		}

		// write to the local extent file
		if storage.IsTinyExtent(uint64(localExtentInfo.FileID)) {
			err = store.TinyExtentRepairWrite(uint64(localExtentInfo.FileID), int64(currFixOffset), int64(reply.Size), reply.Data, reply.CRC)
		} else {
			err = store.Write(uint64(localExtentInfo.FileID), int64(currFixOffset), int64(reply.Size), reply.Data, reply.CRC)
		}
		if err != nil {
			err = errors.Annotatef(err, "streamRepairExtent repair data error")
			log.LogErrorf("action[streamRepairExtent] err(%v).", err)
			return
		}
		currFixOffset += uint64(reply.Size)
		if currFixOffset >= remoteExtentInfo.Size {
			break
		}

	}
	return

}<|MERGE_RESOLUTION|>--- conflicted
+++ resolved
@@ -1,4 +1,4 @@
-// Copyright 2018 The CFS Authors.
+// Copyright 2018 The Container File System Authors.
 //
 // Licensed under the Apache License, Version 2.0 (the "License");
 // you may not use this file except in compliance with the License.
@@ -118,7 +118,7 @@
 	goodTinyExtents, badTinyExtents := dp.prepareRepairTasks(repairTasks)
 
 	// notify the replicas to repair the extent
-	err = dp.NotifyReplicasToRepair(repairTasks)
+	err = dp.NotifyExtentRepair(repairTasks)
 	if err != nil {
 		dp.sendAllTinyExtentsToC(extentType, goodTinyExtents, badTinyExtents)
 		log.LogErrorf("action[repair] partition(%v) err(%v).",
@@ -140,19 +140,12 @@
 			"BadTinyExtents(%v) finish cost[%vms].", dp.partitionID, dp.extentStore.GoodTinyExtentCnt(),
 			dp.extentStore.BadTinyExtentCnt(), (end - start) / int64(time.Millisecond))
 	}
-<<<<<<< HEAD
-	log.LogInfof("action[extentFileRepair] partition(%v) AvaliTinyExtents(%v) UnavaliTinyExtents(%v)"+
-		" finish cost[%vms].", dp.partitionID, dp.extentStore.GetAvaliExtentLen(), dp.extentStore.GetUnAvaliExtentLen(),
-		(finishTime-startTime)/int64(time.Millisecond))
-	log.LogInfof("action[extentFileRepair] partition(%v) end.",
-		dp.partitionID)
-=======
 
 	log.LogInfof("action[repair] partition(%v) GoodTinyExtents(%v) BadTinyExtents(%v)"+
 		" finish cost[%vms].", dp.partitionID, dp.extentStore.GoodTinyExtentCnt(), dp.extentStore.BadTinyExtentCnt(),
 		(end - start) / int64(time.Millisecond))
->>>>>>> 94ca6a64
-
+	log.LogInfof("action[extentFileRepair] partition(%v) end.",
+		dp.partitionID)
 }
 
 func (dp *DataPartition) buildDataPartitionRepairTask(repairTasks []*DataPartitionRepairTask, extentType uint8, tinyExtents []uint64) (err error) {
@@ -161,15 +154,8 @@
 	if err != nil {
 		return err
 	}
-<<<<<<< HEAD
-	//new Leader DataPartitionRepairTask
-	replicas[0] = NewDataPartitionRepairTask(leaderExtents, dp.replicaHosts[0])
-	replicas[0].addr = dp.replicaHosts[0]
-=======
->>>>>>> 94ca6a64
-
 	// new repair task for the leader
-	repairTasks[0] = NewDataPartitionRepairTask(extents)
+	repairTasks[0] = NewDataPartitionRepairTask(extents, dp.replicas[0])
 	repairTasks[0].addr = dp.replicas[0]
 
 	// new repair tasks for the followers
@@ -178,13 +164,8 @@
 		if err != nil {
 			return err
 		}
-<<<<<<< HEAD
-		replicas[index] = NewDataPartitionRepairTask(extents, dp.replicaHosts[index])
-		replicas[index].addr = dp.replicaHosts[index]
-=======
-		repairTasks[index] = NewDataPartitionRepairTask(extents)
+		repairTasks[index] = NewDataPartitionRepairTask(extents, dp.replicas[index])
 		repairTasks[index].addr = dp.replicas[index]
->>>>>>> 94ca6a64
 	}
 
 	return
@@ -286,7 +267,7 @@
 		fixTinyExtents = storage.TinyExtentCount
 		dp.isFirstFixTinyExtents = false
 	}
-	if dp.extentStore.GetUnAvaliExtentLen() == 0 {
+	if dp.extentStore.BadTinyExtentCnt() == 0 {
 		fixTinyExtents = storage.TinyExtentCount
 	}
 	for i := 0; i < fixTinyExtents; i++ {
@@ -361,19 +342,10 @@
 				if extentInfo.Inode == 0 {
 					continue
 				}
-<<<<<<< HEAD
-				addFile := &storage.ExtentInfo{Source: maxExtentInfo.Source, FileID: extentID, Size: maxExtentInfo.Size, Inode: maxExtentInfo.Inode}
-				follower.AddExtentsTasks = append(follower.AddExtentsTasks, addFile)
-				follower.FixExtentSizeTasks = append(follower.FixExtentSizeTasks, addFile)
-				log.LogInfof("action[generatorAddExtentsTasks] addFile(%v_%v) on Index(%v).", dp.partitionID, addFile, index)
-=======
-				extentInfo := &storage.ExtentInfo{Source: extentInfo.Source, FileID: extentID, Size: extentInfo.Size, Inode: extentInfo.Inode}
-				repairTask.ExtentsToBeCreated = append(repairTask.ExtentsToBeCreated, extentInfo)
-
-				// TODO why we need to add the extent to ExtentsToBeRepaired ?
-				repairTask.ExtentsToBeRepaired = append(repairTask.ExtentsToBeRepaired, extentInfo)
-				log.LogInfof("action[buildExtentCreationTasks] partition(%v) extentInfo(%v) on Index(%v).", dp.partitionID, extentInfo, index)
->>>>>>> 94ca6a64
+				ei := &storage.ExtentInfo{Source: extentInfo.Source, FileID: extentID, Size: extentInfo.Size, Inode: extentInfo.Inode}
+				repairTask.ExtentsToBeCreated = append(repairTask.ExtentsToBeCreated, ei)
+				repairTask.ExtentsToBeRepaired = append(repairTask.ExtentsToBeRepaired, ei)
+				log.LogInfof("action[generatorAddExtentsTasks] addFile(%v_%v) on Index(%v).", dp.partitionID, ei, index)
 			}
 		}
 	}
@@ -393,27 +365,16 @@
 				continue
 			}
 			if extentInfo.Size < maxFileInfo.Size {
-<<<<<<< HEAD
 				fixExtent := &storage.ExtentInfo{Source: maxFileInfo.Source, FileID: extentID, Size: maxFileInfo.Size, Inode: maxFileInfo.Inode}
-				allMembers[index].FixExtentSizeTasks = append(allMembers[index].FixExtentSizeTasks, fixExtent)
+				repairTasks[index].ExtentsToBeRepaired = append(repairTasks[index].ExtentsToBeRepaired, fixExtent)
 				log.LogInfof("action[generatorFixExtentSizeTasks] fixExtent(%v_%v) on Index(%v).", dp.partitionID, fixExtent, index)
-				isFix = false
-			}
+				isGoodExtent = false
+			}
+
 			if maxFileInfo.Inode != 0 && extentInfo.Inode == 0 {
 				fixExtent := &storage.ExtentInfo{Source: maxFileInfo.Source, FileID: extentID, Size: maxFileInfo.Size, Inode: maxFileInfo.Inode}
-				allMembers[index].FixExtentSizeTasks = append(allMembers[index].FixExtentSizeTasks, fixExtent)
+				repairTasks[index].ExtentsToBeRepaired = append(repairTasks[index].ExtentsToBeRepaired, fixExtent)
 				log.LogInfof("action[generatorFixExtentSizeTasks] Modify Ino fixExtent(%v_%v).on Index(%v)", dp.partitionID, fixExtent, index)
-=======
-				extent := &storage.ExtentInfo{Source: maxFileInfo.Source, FileID: extentID, Size: maxFileInfo.Size, Inode: maxFileInfo.Inode}
-				repairTasks[index].ExtentsToBeRepaired = append(repairTasks[index].ExtentsToBeRepaired, extent)
-				log.LogInfof("action[buildExtentRepairTasks] partition(%v) fixExtent(%v).", dp.partitionID, extent)
-				isGoodExtent = false
-			}
-			if maxFileInfo.Inode != 0 && extentInfo.Inode == 0 {
-				extent := &storage.ExtentInfo{Source: maxFileInfo.Source, FileID: extentID, Size: maxFileInfo.Size, Inode: maxFileInfo.Inode}
-				repairTasks[index].ExtentsToBeRepaired = append(repairTasks[index].ExtentsToBeRepaired, extent)
-				log.LogInfof("action[buildExtentRepairTasks] partition(%v) Modify Ino fixExtent(%v).", dp.partitionID, extent)
->>>>>>> 94ca6a64
 			}
 		}
 		if storage.IsTinyExtent(extentID) {
@@ -427,11 +388,10 @@
 	return
 }
 
-<<<<<<< HEAD
 func (dp *DataPartition) notifyFollower(wg *sync.WaitGroup, index int, members []*DataPartitionRepairTask) (err error) {
-	p := repl.NewNotifyExtentRepair(dp.partitionID) //notify all follower to repairt task,send opnotifyRepair command
+	p := repl.NewPacketToNotifyExtentRepair(dp.partitionID) //notify all follower to repairt task,send opnotifyRepair command
 	var conn *net.TCPConn
-	target := dp.replicaHosts[index]
+	target := dp.replicas[index]
 	p.Data, _ = json.Marshal(members[index])
 	conn, err = gConnPool.GetConnect(target)
 	defer func() {
@@ -460,36 +420,6 @@
 	for i := 1; i < len(members); i++ {
 		wg.Add(1)
 		go dp.notifyFollower(wg, i, members)
-=======
-// NotifyReplicasToRepair notify backup members to repair DataPartition extent
-func (dp *DataPartition) NotifyReplicasToRepair(repairTasks []*DataPartitionRepairTask) (err error) {
-	var wg sync.WaitGroup
-	for i := 1; i < len(repairTasks); i++ {
-		wg.Add(1)
-		go func(index int) {
-			defer wg.Done()
-
-			// notify all the followers to repair
-			p := repl.NewPacketToNotifyExtentRepair(dp.partitionID)
-			var conn *net.TCPConn
-			target := dp.replicas[index]
-			conn, err = gConnPool.GetConnect(target)
-			if err != nil {
-				return
-			}
-			p.Data, err = json.Marshal(repairTasks[index])
-			p.Size = uint32(len(p.Data))
-			if err = p.WriteToConn(conn); err != nil {
-				gConnPool.PutConnect(conn, true)
-				return
-			}
-			if err = p.ReadFromConn(conn, proto.NoReadDeadlineTime); err != nil {
-				gConnPool.PutConnect(conn, true)
-				return
-			}
-			gConnPool.PutConnect(conn, true)
-		}(i)
->>>>>>> 94ca6a64
 	}
 	wg.Wait()
 	return
