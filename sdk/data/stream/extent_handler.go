package stream

import (
	"fmt"
	"net"
	"sync/atomic"
	"time"

	"github.com/juju/errors"

	"github.com/tiglabs/containerfs/proto"
	"github.com/tiglabs/containerfs/sdk/data/wrapper"
	"github.com/tiglabs/containerfs/util"
	"github.com/tiglabs/containerfs/util/log"
)

// state machines
const (
	ExtentStatusOpen int32 = iota
	ExtentStatusClosed
	ExtentStatusRecovery
	ExtentStatusError
)

var (
	gExtentHandlerID = uint64(0)
)

func GetExtentHandlerID() uint64 {
	return atomic.AddUint64(&gExtentHandlerID, 1)
}

type ExtentHandler struct {
	// Fields created as it is, i.e. will not be changed.
	sw         *StreamWriter
	id         uint64 // extent handler id
	inode      uint64
	fileOffset int
	storeMode  int

	// Either open/closed/recovery/error.
	// Can transit from one state to the next adjacent state ONLY.
	status int32

	// Created, filled and sent in Write.
	packet *Packet

	// Updated in *write* method ONLY.
	size int

	// Pending packets in sender and receiver.
	// Does not involve the packet in open handler.
	inflight int32

	// For ExtentStore mode, assigned in sender.
	// For TinyStore mode, assigned in receiver.
	// Will not be changed once assigned.
	extID int

	// Allocated in sender, and released in receiver.
	// Will not be changed.
	conn *net.TCPConn
	dp   *wrapper.DataPartition

	// Issue a signal to this channel each time *inflight* hits zero.
	// To wake up *waitForFlush*.
	empty chan struct{}

	// Created and updated in *receiver* ONLY.
	// Not protected by lock, therefore can be used ONLY when there is no
	// pending and new packets.
	key   *proto.ExtentKey
	dirty bool // indicate if open handler is dirty.

	// Created in receiver ONLY in recovery status.
	// Will not be changed once assigned.
	recoverHandler *ExtentHandler

	// The stream writer will get write requests, and construct packets
	// which will be sent to the request channel.
	// The *sender* will get packets from *request* channel, sending to data
	// node and passes the packet to *reply* channel.
	// The *receiver* will get packets from "reply" channel, wait for the
	// reply from data node, and deal with it.
	request chan *Packet
	reply   chan *Packet

	// Signaled in stream writer ONLY to exit *receiver*.
	doneReceiver chan struct{}

	// Signaled in receiver ONLY to exit *sender*.
	doneSender chan struct{}
}

func NewExtentHandler(sw *StreamWriter, offset int, storeMode int) *ExtentHandler {
	eh := &ExtentHandler{
		sw:           sw,
		id:           GetExtentHandlerID(),
		inode:        sw.inode,
		fileOffset:   offset,
		storeMode:    storeMode,
		empty:        make(chan struct{}, 1024),
		request:      make(chan *Packet, 1024),
		reply:        make(chan *Packet, 1024),
		doneSender:   make(chan struct{}),
		doneReceiver: make(chan struct{}),
	}

	go eh.receiver()
	go eh.sender()

	return eh
}

func (eh *ExtentHandler) String() string {
	return fmt.Sprintf("ExtentHandler{ID(%v)Inode(%v)FileOffset(%v)StoreMode(%v)}", eh.id, eh.inode, eh.fileOffset, eh.storeMode)
}

func (eh *ExtentHandler) write(data []byte, offset, size int) (ek *proto.ExtentKey, err error) {
	var total, write int

	status := eh.getStatus()
	if status >= ExtentStatusClosed {
		err = errors.New(fmt.Sprintf("ExtentHandler Write: Full or Recover, status(%v)", status))
		return
	}

	var blksize int
	if eh.storeMode == proto.TinyExtentMode {
		blksize = eh.sw.tinySizeLimit()
	} else {
		blksize = util.BlockSize
	}

	// If this write request is incontinuous, thus cannot be merged
	// into this extent handler, just close it and return error.
	// And the caller shall try to create a new extent handler.
	if eh.fileOffset+eh.size != offset || eh.size+size > util.ExtentSize ||
		(eh.storeMode == proto.TinyExtentMode && eh.size+size > blksize) {

		err = errors.New("ExtentHandler: full or incontinuous")
		return
	}

	for total < size {
		if eh.packet == nil {
			eh.packet = NewWritePacket(eh.inode, offset+total, eh.storeMode)
			//log.LogDebugf("ExtentHandler Write: NewPacket, eh(%v) packet(%v)", eh, eh.packet)
		}
		packsize := int(eh.packet.Size)
		write = util.Min(size-total, blksize-packsize)
		if write > 0 {
			copy(eh.packet.Data[packsize:packsize+write], data[total:total+write])
			eh.packet.Size += uint32(write)
			total += write
		}

		if int(eh.packet.Size) >= blksize {
			eh.flushPacket()
		}
	}

	eh.size += total

	// This is just a local cache to prepare write requests.
	// Partition and extent are not allocated yet.
	ek = &proto.ExtentKey{
		FileOffset: uint64(eh.fileOffset),
		Size:       uint32(eh.size),
	}
	return ek, nil
}

func (eh *ExtentHandler) sender() {
	var err error

	//	t := time.NewTicker(5 * time.Second)
	//	defer t.Stop()

	for {
		select {
		//		case <-t.C:
		//			log.LogDebugf("sender alive: eh(%v) inflight(%v)", eh, atomic.LoadInt32(&eh.inflight))
		case packet := <-eh.request:
			//log.LogDebugf("ExtentHandler sender begin: eh(%v) packet(%v)", eh, packet.GetUniqueLogId())
			if eh.getStatus() >= ExtentStatusRecovery {
				log.LogWarnf("sender in recovery: eh(%v) packet(%v)", eh, packet)
				eh.reply <- packet
				continue
			}

			// Initialize dp, conn, and extID
			if eh.dp == nil {
				if err = eh.allocateExtent(); err != nil {
					eh.setClosed()
					eh.setRecovery()
					eh.setError()
					eh.reply <- packet
					log.LogErrorf("sender: eh(%v) err(%v)", eh, err)
					continue
				}
			}

			// For ExtentStore mode, calculate extent offset.
			// For TinyStore mode, extent offset is always 0 in request packet,
			// and the reply packet will tell the real extent offset.
			extOffset := int(packet.KernelOffset) - eh.fileOffset

			// fill packet according to extent
			packet.PartitionID = eh.dp.PartitionID
			packet.ExtentType = uint8(eh.storeMode)
			packet.ExtentID = uint64(eh.extID)
			packet.ExtentOffset = int64(extOffset)
			packet.Arg = ([]byte)(eh.dp.GetAllAddrs())
			packet.Arglen = uint32(len(packet.Arg))
			packet.RemainFollowers = uint8(len(eh.dp.Hosts) - 1)

			//log.LogDebugf("ExtentHandler sender: extent allocated, eh(%v) dp(%v) extID(%v) packet(%v)", eh, eh.dp, eh.extID, packet.GetUniqueLogId())

			if err = packet.writeToConn(eh.conn); err != nil {
				log.LogWarnf("sender writeTo: failed, eh(%v) err(%v) packet(%v)", eh, err, packet)
				eh.setClosed()
				eh.setRecovery()
			}
			eh.reply <- packet

			log.LogDebugf("ExtentHandler sender: sent to the reply channel, eh(%v) packet(%v)", eh, packet)

		case <-eh.doneSender:
			eh.setClosed()
			log.LogDebugf("sender: done, eh(%v) size(%v) ek(%v)", eh, eh.size, eh.key)
			return
		}
	}
}

func (eh *ExtentHandler) receiver() {
	//	t := time.NewTicker(5 * time.Second)
	//	defer t.Stop()

	for {
		select {
		//		case <-t.C:
		//			log.LogDebugf("receiver alive: eh(%v) inflight(%v)", eh, atomic.LoadInt32(&eh.inflight))
		case packet := <-eh.reply:
			//log.LogDebugf("receiver begin: eh(%v) packet(%v)", eh, packet.GetUniqueLogId())
			eh.processReply(packet)
			//log.LogDebugf("receiver end: eh(%v) packet(%v)", eh, packet.GetUniqueLogId())
		case <-eh.doneReceiver:
			log.LogDebugf("receiver done: eh(%v) size(%v) ek(%v)", eh, eh.size, eh.key)
			return
		}
	}
}

func (eh *ExtentHandler) processReply(packet *Packet) {
	defer func() {
		if atomic.AddInt32(&eh.inflight, -1) <= 0 {
			eh.empty <- struct{}{}
		}
	}()

	//log.LogDebugf("processReply enter: eh(%v) packet(%v)", eh, packet.GetUniqueLogId())

	status := eh.getStatus()
	if status >= ExtentStatusError {
		eh.discardPacket(packet)
		log.LogErrorf("processReply discard packet: handler is in error status, inflight(%v) eh(%v) packet(%v)", atomic.LoadInt32(&eh.inflight), eh, packet)
		return
	} else if status >= ExtentStatusRecovery {
		if err := eh.recoverPacket(packet); err != nil {
			eh.discardPacket(packet)
			log.LogErrorf("processReply discard packet: handler is in recovery status, inflight(%v) eh(%v) packet(%v) err(%v)", atomic.LoadInt32(&eh.inflight), eh, packet, err)
		}
		log.LogDebugf("processReply recover packet: handler is in recovery status, inflight(%v) from eh(%v) to recoverHandler(%v) packet(%v)", atomic.LoadInt32(&eh.inflight), eh, eh.recoverHandler, packet)
		return
	}

	reply := NewReply(packet.ReqID, packet.PartitionID, packet.ExtentID)
	err := reply.ReadFromConn(eh.conn, proto.ReadDeadlineTime)
	if err != nil {
		eh.processReplyError(packet, err.Error())
		return
	}

	log.LogDebugf("processReply: get reply, eh(%v) packet(%v) reply(%v)", eh, packet, reply)

	if reply.ResultCode != proto.OpOk {
		errmsg := fmt.Sprintf("reply NOK: reply(%v)", reply)
		eh.processReplyError(packet, errmsg)
		return
	}

	if !packet.isValidWriteReply(reply) {
		errmsg := fmt.Sprintf("request and reply does not match: reply(%v)", reply)
		eh.processReplyError(packet, errmsg)
		return
	}

	if reply.CRC != packet.CRC {
		errmsg := fmt.Sprintf("inconsistent CRC: reqCRC(%v) replyCRC(%v) reply(%v) ", packet.CRC, reply.CRC, reply)
		eh.processReplyError(packet, errmsg)
		return
	}

	var (
		extID, extOffset uint64
	)

	if eh.storeMode == proto.TinyExtentMode {
		extID = reply.ExtentID
		extOffset = uint64(reply.ExtentOffset)
	} else {
		extID = packet.ExtentID
		extOffset = packet.KernelOffset - uint64(eh.fileOffset)
	}

	if eh.key == nil {
		eh.key = &proto.ExtentKey{
			FileOffset:   uint64(eh.fileOffset),
			PartitionId:  packet.PartitionID,
			ExtentId:     extID,
			ExtentOffset: extOffset,
			Size:         packet.Size,
		}
	} else {
		eh.key.Size += packet.Size
	}

	proto.Buffers.Put(packet.Data)
	eh.dirty = true
	return
}

func (eh *ExtentHandler) processReplyError(packet *Packet, errmsg string) {
	eh.setClosed()
	eh.setRecovery()
	if err := eh.recoverPacket(packet); err != nil {
		eh.discardPacket(packet)
		log.LogErrorf("processReplyError discard packet: eh(%v) packet(%v) err(%v) errmsg(%v)", eh, packet, err, errmsg)
	} else {
		log.LogWarnf("processReplyError recover packet: from eh(%v) to recoverHandler(%v) packet(%v) errmsg(%v)", eh, eh.recoverHandler, packet, errmsg)
	}
}

func (eh *ExtentHandler) flush() (err error) {
	eh.flushPacket()
	eh.waitForFlush()

	err = eh.appendExtentKey()
	if err != nil {
		return
	}

	if eh.storeMode == proto.TinyExtentMode {
		eh.setClosed()
	}

	status := eh.getStatus()
	if status >= ExtentStatusError {
		err = errors.New(fmt.Sprintf("StreamWriter flush: extent handler in error status, eh(%v) size(%v)", eh, eh.size))
	}
	return
}

func (eh *ExtentHandler) cleanup() (err error) {
	eh.doneSender <- struct{}{}
	eh.doneReceiver <- struct{}{}
	if eh.conn != nil {
		conn := eh.conn
		eh.conn = nil
		conn.Close()
	}
	return
}

// can ONLY be called when handler is not open any more
func (eh *ExtentHandler) appendExtentKey() (err error) {
	//log.LogDebugf("appendExtentKey enter: eh(%v)", eh)
	if eh.key != nil {
		if eh.dirty {
			eh.sw.stream.extents.Append(eh.key, true)
			err = eh.sw.stream.client.appendExtentKey(eh.inode, eh.sw.authid, *eh.key)
		} else {
			eh.sw.stream.extents.Append(eh.key, false)
		}
	}
	if err == nil {
		eh.dirty = false
	}
	//log.LogDebugf("appendExtentKey exit: eh(%v)", eh)
	return
}

// This function is meaningful to be called from stream writer flush method,
// because there is no new write request.
func (eh *ExtentHandler) waitForFlush() {
	if atomic.LoadInt32(&eh.inflight) <= 0 {
		return
	}

	//	t := time.NewTicker(10 * time.Second)
	//	defer t.Stop()

	for {
		select {
		case <-eh.empty:
			if atomic.LoadInt32(&eh.inflight) <= 0 {
				return
			}
			//		case <-t.C:
			//			if atomic.LoadInt32(&eh.inflight) <= 0 {
			//				return
			//			}
		}
	}
}

func (eh *ExtentHandler) recoverPacket(packet *Packet) error {
	packet.errCount++
	if packet.errCount >= MaxPacketErrorCount {
		return errors.New(fmt.Sprintf("recoverPacket failed: reach max error limit, eh(%v) packet(%v)", eh, packet))
	}

	handler := eh.recoverHandler
	if handler == nil {
<<<<<<< HEAD
		// Always use normal extent store mode for recovery.
		// Because tiny extent files are limited, tiny store
		// failures might due to lack of tiny extent file.
		handler = NewExtentHandler(eh.sw, int(packet.KernelOffset), proto.NormalExtentMode)
=======
		handler = NewExtentHandler(eh.sw, packet.kernelOffset, int(packet.ExtentType))
>>>>>>> 94ca6a64
		handler.setClosed()
	}
	handler.pushToRequest(packet)
	if eh.recoverHandler == nil {
		eh.recoverHandler = handler
		// Note: put it to dirty list after packet is sent, so this
		// handler is not skipped in flush.
		eh.sw.dirtylist.Put(handler)
	}
	return nil
}

func (eh *ExtentHandler) discardPacket(packet *Packet) {
	proto.Buffers.Put(packet.Data)
	eh.setError()
}

func (eh *ExtentHandler) allocateExtent() (err error) {
	var (
		dp    *wrapper.DataPartition
		conn  *net.TCPConn
		extID int
	)

	//log.LogDebugf("ExtentHandler allocateExtent enter: eh(%v)", eh)

	excludePartitions := make([]uint64, 0)

	for i := 0; i < MaxSelectDataPartionForWrite; i++ {
		if dp, err = gDataWrapper.GetWriteDataPartition(excludePartitions); err != nil {
			log.LogWarnf("allocateExtent: failed to get write data partition, eh(%v) exclude(%v)", eh, excludePartitions)
			continue
		}

		if eh.storeMode == proto.NormalExtentMode {
			if extID, err = eh.createExtent(dp); err != nil {
				log.LogWarnf("allocateExtent: failed to create extent, eh(%v) err(%v)", eh, err)
				continue
			}
		} else {
			extID = 0
		}

		if conn, err = eh.createConnection(dp); err != nil {
			excludePartitions = append(excludePartitions, dp.PartitionID)
			log.LogWarnf("allocateExtent: failed to create connection, eh(%v) err(%v) dp(%v)", eh, err, dp)
			continue
		}

		// success
		eh.dp = dp
		eh.conn = conn
		eh.extID = extID

		//log.LogDebugf("ExtentHandler allocateExtent exit: eh(%v) dp(%v) extID(%v)", eh, dp, extID)
		return nil
	}

	errmsg := fmt.Sprintf("allocateExtent failed: hit max retry limit")
	if err != nil {
		err = errors.Annotate(err, errmsg)
	} else {
		err = errors.New(errmsg)
	}
	return err
}

func (eh *ExtentHandler) createConnection(dp *wrapper.DataPartition) (*net.TCPConn, error) {
	conn, err := net.DialTimeout("tcp", dp.Hosts[0], time.Second)
	if err != nil {
		return nil, err
	}
	connect := conn.(*net.TCPConn)
	connect.SetKeepAlive(true)
	connect.SetNoDelay(true)
	return connect, nil
}

func (eh *ExtentHandler) createExtent(dp *wrapper.DataPartition) (extID int, err error) {
	conn, err := eh.createConnection(dp)
	if err != nil {
		errors.Annotatef(err, "createExtent: failed to create connection, eh(%v) datapartionHosts(%v)", eh, dp.Hosts[0])
		return
	}
	defer conn.Close()

	p := NewCreateExtentPacket(dp, eh.inode)
	if err = p.WriteToConn(conn); err != nil {
		errors.Annotatef(err, "createExtent: failed to WriteToConn, packet(%v) datapartionHosts(%v)", p, dp.Hosts[0])
		return
	}

	if err = p.ReadFromConn(conn, proto.ReadDeadlineTime*2); err != nil {
		err = errors.Annotatef(err, "createExtent: failed to ReadFromConn, packet(%v) datapartionHosts(%v)", p, dp.Hosts[0])
		return
	}

	if p.ResultCode != proto.OpOk {
		err = errors.New(fmt.Sprintf("createExtent: ResultCode NOK, packet(%v) datapartionHosts(%v) ResultCode(%v)", p, dp.Hosts[0], p.GetResultMesg()))
		return
	}

	extID = int(p.ExtentID)
	if extID <= 0 {
		err = errors.New(fmt.Sprintf("createExtent: illegal extID(%v) from (%v)", extID, dp.Hosts[0]))
		return
	}

	return extID, nil
}

// Handler lock is held by the caller
func (eh *ExtentHandler) flushPacket() {
	if eh.packet == nil {
		return
	}

	eh.pushToRequest(eh.packet)
	eh.packet = nil
}

func (eh *ExtentHandler) pushToRequest(packet *Packet) {
	// Increase before sending the packet, because inflight is used
	// to determine if handler has finished.
	atomic.AddInt32(&eh.inflight, 1)
	eh.request <- packet
}

func (eh *ExtentHandler) getStatus() int32 {
	return atomic.LoadInt32(&eh.status)
}

func (eh *ExtentHandler) setClosed() bool {
	return atomic.CompareAndSwapInt32(&eh.status, ExtentStatusOpen, ExtentStatusClosed)
}

func (eh *ExtentHandler) setRecovery() bool {
	return atomic.CompareAndSwapInt32(&eh.status, ExtentStatusClosed, ExtentStatusRecovery)
}

func (eh *ExtentHandler) setError() bool {
	atomic.StoreInt32(&eh.sw.status, StreamWriterError)
	return atomic.CompareAndSwapInt32(&eh.status, ExtentStatusRecovery, ExtentStatusError)
}<|MERGE_RESOLUTION|>--- conflicted
+++ resolved
@@ -126,7 +126,7 @@
 	}
 
 	var blksize int
-	if eh.storeMode == proto.TinyExtentMode {
+	if eh.storeMode == proto.TinyExtentType {
 		blksize = eh.sw.tinySizeLimit()
 	} else {
 		blksize = util.BlockSize
@@ -136,7 +136,7 @@
 	// into this extent handler, just close it and return error.
 	// And the caller shall try to create a new extent handler.
 	if eh.fileOffset+eh.size != offset || eh.size+size > util.ExtentSize ||
-		(eh.storeMode == proto.TinyExtentMode && eh.size+size > blksize) {
+		(eh.storeMode == proto.TinyExtentType && eh.size+size > blksize) {
 
 		err = errors.New("ExtentHandler: full or incontinuous")
 		return
@@ -307,7 +307,7 @@
 		extID, extOffset uint64
 	)
 
-	if eh.storeMode == proto.TinyExtentMode {
+	if eh.storeMode == proto.TinyExtentType {
 		extID = reply.ExtentID
 		extOffset = uint64(reply.ExtentOffset)
 	} else {
@@ -352,7 +352,7 @@
 		return
 	}
 
-	if eh.storeMode == proto.TinyExtentMode {
+	if eh.storeMode == proto.TinyExtentType {
 		eh.setClosed()
 	}
 
@@ -424,14 +424,10 @@
 
 	handler := eh.recoverHandler
 	if handler == nil {
-<<<<<<< HEAD
 		// Always use normal extent store mode for recovery.
 		// Because tiny extent files are limited, tiny store
 		// failures might due to lack of tiny extent file.
-		handler = NewExtentHandler(eh.sw, int(packet.KernelOffset), proto.NormalExtentMode)
-=======
-		handler = NewExtentHandler(eh.sw, packet.kernelOffset, int(packet.ExtentType))
->>>>>>> 94ca6a64
+		handler = NewExtentHandler(eh.sw, int(packet.KernelOffset), proto.NormalExtentType)
 		handler.setClosed()
 	}
 	handler.pushToRequest(packet)
@@ -466,7 +462,7 @@
 			continue
 		}
 
-		if eh.storeMode == proto.NormalExtentMode {
+		if eh.storeMode == proto.NormalExtentType {
 			if extID, err = eh.createExtent(dp); err != nil {
 				log.LogWarnf("allocateExtent: failed to create extent, eh(%v) err(%v)", eh, err)
 				continue
