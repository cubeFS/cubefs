--- conflicted
+++ resolved
@@ -26,11 +26,7 @@
 type Vol struct {
 	ID                uint64
 	Name              string
-<<<<<<< HEAD
-	RandomWrite       bool   // TODO seems never being used
-=======
 	IsRandomWrite     bool
->>>>>>> 89190196
 	dpReplicaNum      uint8
 	mpReplicaNum      uint8
 	Status            uint8
@@ -97,7 +93,6 @@
 	return
 }
 
-// TODO find a better name
 func (vol *Vol) getDataPartitionsView(liveRate float32) (body []byte, err error) {
 	if liveRate < nodesActiveRate {
 		body = make([]byte, 0)
@@ -149,28 +144,15 @@
 	return
 }
 
-<<<<<<< HEAD
-=======
-
->>>>>>> 89190196
+
 func (vol *Vol) checkDataPartitions(c *Cluster) (cnt int) {
 	vol.dataPartitions.RLock()
 	defer vol.dataPartitions.RUnlock()
 	for _, dp := range vol.dataPartitions.partitionMap {
-<<<<<<< HEAD
-
-		// TODO We should restructure the following checks. The logic is a bit mess here.
 		dp.checkReplicaStatus(c.cfg.DataPartitionTimeOutSec)
 		dp.checkStatus(c.Name, true, c.cfg.DataPartitionTimeOutSec)
 
-		// TODO what is isMissing?
-		dp.checkMiss(c.Name, c.cfg.DataPartitionMissSec, c.cfg.DataPartitionWarningInterval)
-=======
-		dp.checkReplicaStatus(c.cfg.DataPartitionTimeOutSec)
-		dp.checkStatus(c.Name, true, c.cfg.DataPartitionTimeOutSec)
-
 		dp.checkMissingReplicas(c.Name, c.cfg.MissingDataPartitionInterval, c.cfg.IntervalToAlarmMissingDataPartition)
->>>>>>> 89190196
 		dp.checkReplicaNum(c, vol.Name)
 		if dp.Status == proto.ReadWrite {
 			cnt++
@@ -190,11 +172,7 @@
 }
 
 func (vol *Vol) loadDataPartition(c *Cluster) {
-<<<<<<< HEAD
-	partitions, startIndex := vol.dataPartitions.getDataPartitionsToBeChecked(c.cfg.LoadDataPartitionFrequencyTime)
-=======
 	partitions, startIndex := vol.dataPartitions.getDataPartitionsToBeChecked(c.cfg.PeriodToLoadALLDataPartitions)
->>>>>>> 89190196
 	if len(partitions) == 0 {
 		return
 	}
@@ -209,13 +187,8 @@
 	if len(partitions) == 0 {
 		return
 	}
-<<<<<<< HEAD
-	vol.dataPartitions.releaseDataPartitions(partitions)
-	msg := fmt.Sprintf("action[releaseDataPartitions] vol[%v] release data partition start:%v releaseCount:%v",
-=======
 	vol.dataPartitions.freeMemOccupiedByDataPartitions(partitions)
 	msg := fmt.Sprintf("action[freeMemOccupiedByDataPartitions] vol[%v] release data partition start:%v releaseCount:%v",
->>>>>>> 89190196
 		vol.Name, startIndex, len(partitions))
 	log.LogInfo(msg)
 }
@@ -226,20 +199,12 @@
 	mps := vol.cloneMetaPartitionMap()
 	for _, mp := range mps {
 
-<<<<<<< HEAD
-		// TODO similar problem to checkDataPartitions
-=======
 		// TODO the following checks should be optimized.
->>>>>>> 89190196
 		mp.checkStatus(true, int(vol.mpReplicaNum))
 		mp.checkLeader()
 		mp.checkReplicaNum(c, vol.Name, vol.mpReplicaNum)
 		mp.checkEnd(c, maxPartitionID)
-<<<<<<< HEAD
-		mp.reportMissingReplicas(c.Name, defaultMetaPartitionTimeOutSec, defaultMetaPartitionWarningInterval)
-=======
 		mp.reportMissingReplicas(c.Name, defaultMetaPartitionTimeOutSec, defaultIntervalToAlarmMissingMetaPartition)
->>>>>>> 89190196
 		tasks = append(tasks, mp.replicaCreationTasks(c.Name, vol.Name)...)
 	}
 	c.addMetaNodeTasks(tasks)
@@ -280,10 +245,6 @@
 }
 
 
-<<<<<<< HEAD
-// TODO rename
-=======
->>>>>>> 89190196
 func (vol *Vol) checkAutoDataPartitionCreation(c *Cluster) {
 	if vol.status() == markDelete {
 		return
@@ -305,11 +266,7 @@
 
 func (vol *Vol) autoCreateDataPartitions(c *Cluster) {
 	if vol.dataPartitions.readableAndWritableCnt < minNumOfRWDataPartitions {
-<<<<<<< HEAD
-		count := vol.calculateExpandNum()
-=======
 		count := vol.calculateExpansionNum()
->>>>>>> 89190196
 		log.LogInfof("action[autoCreateDataPartitions] vol[%v] count[%v]", vol.Name, count)
 		for i := 0; i < count; i++ {
 			c.createDataPartition(vol.Name)
@@ -317,16 +274,6 @@
 	}
 }
 
-<<<<<<< HEAD
-// TODO what is expandNum?
-func (vol *Vol) calculateExpandNum() (count int) {
-	calCount := float64(vol.Capacity) * float64(volExpandDataPartitionStepRatio) * float64(util.GB) / float64(util.DefaultDataPartitionSize)
-	switch {
-	case calCount < minNumOfRWDataPartitions:
-		count = minNumOfRWDataPartitions
-	case calCount > volMaxExpandDataPartitionCount:
-		count = volMaxExpandDataPartitionCount
-=======
 // Calculate the expansion number (the number of data partitions to be allocated to the given volume)
 func (vol *Vol) calculateExpansionNum() (count int) {
 	c := float64(vol.Capacity) * float64(volExpansionRatio) * float64(util.GB) / float64(util.DefaultDataPartitionSize)
@@ -335,7 +282,6 @@
 		count = minNumOfRWDataPartitions
 	case c > maxNumberOfDataPartitionsForExpansion:
 		count = maxNumberOfDataPartitionsForExpansion
->>>>>>> 89190196
 	default:
 		count = int(c)
 	}
