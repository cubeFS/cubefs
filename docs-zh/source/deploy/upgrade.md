# 集群升级

::: warning 注意
各个版本的升级步骤请参考 [release notes](https://github.com/cubefs/cubefs/releases)
:::

## 获取二进制
+ https://github.com/cubeFS/cubefs/releases 获取指定版本代码，编译生成二进制
## 冻结集群
```
$ cfs-cli cluster freeze true
```
+ freeze: 冻结期间，卷不能再创建新的数据分片，不影响正在进行的业务流程
## 注意事项
- 确认启动配置文件，不要更改配置文件中的数据目录、端口等重要信息
  - 配置文件其他参数修改参考配置说明，release notes 等
- 各组件升级顺序, 参考对应版本 [release notes](https://github.com/cubefs/cubefs/releases) 
  - 如无特殊要求，一般可按照 datanode->metanode->master->client 的顺序升级各组件

## 升级 DataNode
下面以 datanode 为例描述
1. 停止旧的 datanode 进程
2. 启动新的 datanode 进程
3. 启动后检查节点状态，直到显示为 active 后，再升级下一台机器
```
$ cfs-cli datanode info 192.168.0.33:17310
[Data node info]
 ID                  : 9
 Address             : 192.168.0.33:17310
 Carry               : 0.06612836801123345
 Used ratio          : 0.0034684352702178426
 Used                : 96 GB
 Available           : 27 TB
 Total               : 27 TB
 Zone                : default
 IsActive            : Active
 Report time         : 2020-07-27 10:23:20
 Partition count     : 16
 Bad disks           : []
 Persist partitions  : [2 3 5 7 8 10 11 12 13 14 15 16 17 18 19 20]
```

## 升级 MetaNode

与 DataNode 类似

## 升级 master

1. 停止旧的 master 进程
2. 启动新的 master 进程
3. 观察监控是否正常
4. 查看 master 对应的 raft 状态是否正常
   - 如下，查看对应重启 master id 对应的 commit 是否与其他副本一致，raft 是否有主
```shell
curl 192.168.0.1:17010/get/raftStatus | python -m json.tool
{
    "code": 0,
    "data": {
        "AppQueue": 0,
        "Applied": 25168073,
        "Commit": 25168074,
        "ID": 1,
        "Index": 25168074,
        "Leader": 2,
        "NodeID": 2,
        "Replicas": {
            "1": {
                "Active": true,
                "Commit": 25168074,
                "Match": 25168074,
                "Next": 25168075,
            },
            "2": {
                "Active": true,
                "Commit": 25168074,
                "Match": 25168074,
                "Next": 25168075,
                "Paused": false,
            },
            "3": {
                "Active": true,
                "Commit": 25168074,
                "Match": 25168074,
                "Next": 25168075,
            }
        },
        "RestoringSnapshot": false,
        "State": "StateLeader",
        "Stopped": false,
        "Term": 292,
        "Vote": 2
    },
    "msg": "success"
}
```
## 升级 client

1. 停止业务读写
2. umount 挂载点
   - 若出现如下错误, 则需要执行 umount -l 挂载点
```
umount: /xxx/mnt: target is busy.
        (In some cases useful info about processes that use
         the device is found by lsof(8) or fuser(1)
```
<<<<<<< HEAD
3. 查看 client 进程若存在，则停止
4. 启动新的客户端进程即可，`df -h` 查看是否执行成功
=======
3. 查看client进程若存在，则停止
4. 启动新的客户端进程即可，`df -h` 查看是否执行成功


## 修改ip地址包括 masternode, metanode and datanode
正在运行的集群有时需要修改其服务器节点网卡的ip地址。

- 修改metanode地址
  
  运行 `cfs-cli metanode list` 获取和验证节点ip地址信息。


参数列表

| 参数       | 类型   | 描述                    |
| ---------- | ------ | ----------------------- |
| srcAddr    | string | 原始地址，格式为ip:port |
| targetAddr | string | 目的地址，格式为ip:port |
| id         | int    | 元数据节点id            |

```bash
curl -v 'http://127.0.0.1:17010/metaNode/changeAddr?id=[id]&srcAddr=[ip:port]&targetAddr=[ip:port]' | jq .
```
-  修改datanode地址
运行 `cfs-cli datanode list` 获取和验证节点ip地址信息。

参数列表

| 参数       | 类型   | 描述                    |
| ---------- | ------ | ----------------------- |
| srcAddr    | string | 原始地址，格式为ip:port |
| targetAddr | string | 目的地址，格式为ip:port |
| id         | int    | 数据节点id              |
```bash
curl -v 'http://127.0.0.1:17010/dataNode/changeAddr?id=[id]&srcAddr=[ip:port]&targetAddr=[ip:port]' | jq .
```
- 如果修改了master节点ip，需要修改所有节点所有服务的json配置文件，然后重启所有服务

>>>>>>> 91a4f258
<|MERGE_RESOLUTION|>--- conflicted
+++ resolved
@@ -103,11 +103,7 @@
         (In some cases useful info about processes that use
          the device is found by lsof(8) or fuser(1)
 ```
-<<<<<<< HEAD
 3. 查看 client 进程若存在，则停止
-4. 启动新的客户端进程即可，`df -h` 查看是否执行成功
-=======
-3. 查看client进程若存在，则停止
 4. 启动新的客户端进程即可，`df -h` 查看是否执行成功
 
 
@@ -145,4 +141,3 @@
 ```
 - 如果修改了master节点ip，需要修改所有节点所有服务的json配置文件，然后重启所有服务
 
->>>>>>> 91a4f258
