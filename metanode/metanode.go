// Copyright 2018 The Chubao Authors.
//
// Licensed under the Apache License, Version 2.0 (the "License");
// you may not use this file except in compliance with the License.
// You may obtain a copy of the License at
//
//     http://www.apache.org/licenses/LICENSE-2.0
//
// Unless required by applicable law or agreed to in writing, software
// distributed under the License is distributed on an "AS IS" BASIS,
// WITHOUT WARRANTIES OR CONDITIONS OF ANY KIND, either express or
// implied. See the License for the specific language governing
// permissions and limitations under the License.

package metanode

import (
	"os"
	"strings"
	"sync"
	"sync/atomic"
	"time"

	masterSDK "github.com/chubaofs/chubaofs/sdk/master"

	"fmt"
	"strconv"

	"github.com/chubaofs/chubaofs/proto"
	"github.com/chubaofs/chubaofs/raftstore"
	"github.com/chubaofs/chubaofs/util"
	"github.com/chubaofs/chubaofs/util/config"
	"github.com/chubaofs/chubaofs/util/errors"
	"github.com/chubaofs/chubaofs/util/exporter"
	"github.com/chubaofs/chubaofs/util/log"
)

var (
	clusterInfo    *proto.ClusterInfo
	masterClient   *masterSDK.MasterClient
	configTotalMem uint64
	serverPort       string
)

// The MetaNode manages the dentry and inode information of the meta partitions on a meta node.
// The data consistency is ensured by Raft.
type MetaNode struct {
	nodeId            uint64
	listen            string
	metadataDir       string // root dir of the metaNode
	raftDir           string // root dir of the raftStore log
	metadataManager   MetadataManager
	localAddr         string
	clusterId         string
	raftStore         raftstore.RaftStore
	raftHeartbeatPort string
	raftReplicatePort string
	httpStopC         chan uint8
	state             uint32
	wg                sync.WaitGroup
}

// Start starts up the meta node with the specified configuration.
//  1. Start and load each meta partition from the snapshot.
//  2. Restore raftStore fsm of each meta node range.
//  3. Start server and accept connection from the master and clients.
func (m *MetaNode) Start(cfg *config.Config) (err error) {
	if atomic.CompareAndSwapUint32(&m.state, StateStandby, StateStart) {
		defer func() {
			var newState uint32
			if err != nil {
				newState = StateStandby
			} else {
				newState = StateRunning
			}
			atomic.StoreUint32(&m.state, newState)
		}()
		if err = m.onStart(cfg); err != nil {
			return
		}
		m.wg.Add(1)
	}
	return
}

// Shutdown stops the meta node.
func (m *MetaNode) Shutdown() {
	if atomic.CompareAndSwapUint32(&m.state, StateRunning, StateShutdown) {
		defer atomic.StoreUint32(&m.state, StateStopped)
		m.onShutdown()
		m.wg.Done()
	}
}

func (m *MetaNode) checkLocalPartitionMatchWithMaster() (err error) {
	var metaNodeInfo *proto.MetaNodeInfo
	for i := 0; i < 3; i++ {
		if metaNodeInfo, err = masterClient.NodeAPI().GetMetaNode(fmt.Sprintf("%s:%s", m.localAddr, m.listen)); err != nil {
			log.LogErrorf("checkLocalPartitionMatchWithMaster: get MetaNode info fail: err(%v)", err)
			continue
		}
		break
	}

	if len(metaNodeInfo.PersistenceMetaPartitions) == 0 {
		return
	}
	lackPartitions := make([]uint64, 0)
	for _, partitionID := range metaNodeInfo.PersistenceMetaPartitions {
		_, err := m.metadataManager.GetPartition(partitionID)
		if err != nil {
			lackPartitions = append(lackPartitions, partitionID)
		}
	}
	if len(lackPartitions) == 0 {
		return
	}
	err = fmt.Errorf("LackPartitions %v on metanode %v,metanode cannot start", lackPartitions, m.localAddr+":"+m.listen)
	log.LogErrorf(err.Error())
	return
}

func (m *MetaNode) onStart(cfg *config.Config) (err error) {
	if err = m.parseConfig(cfg); err != nil {
		return
	}
	if err = m.register(); err != nil {
		return
	}
	if err = m.startRaftServer(); err != nil {
		return
	}
	if err = m.startMetaManager(); err != nil {
		return
	}
	if err = m.registerAPIHandler(); err != nil {
		return
	}

	exporter.Init(cfg.GetString("role"), cfg)

	// check local partition compare with master ,if lack,then not start
	if err = m.checkLocalPartitionMatchWithMaster(); err != nil {
		fmt.Println(err)
		exporter.Warning(err.Error())
		return
	}

	if err = m.startServer(); err != nil {
		return
	}
	exporter.RegistConsul(m.clusterId, cfg.GetString("role"), cfg)
	return
}

func (m *MetaNode) onShutdown() {
	// shutdown node and release the resource
	m.stopServer()
	m.stopMetaManager()
	m.stopRaftServer()
}

// Sync blocks the invoker's goroutine until the meta node shuts down.
func (m *MetaNode) Sync() {
	if atomic.LoadUint32(&m.state) == StateRunning {
		m.wg.Wait()
	}
}

func (m *MetaNode) parseConfig(cfg *config.Config) (err error) {
	if cfg == nil {
		err = errors.New("invalid configuration")
		return
	}
	m.localAddr = cfg.GetString(cfgLocalIP)
	m.listen = cfg.GetString(proto.ListenPort)
	serverPort=m.listen
	m.metadataDir = cfg.GetString(cfgMetadataDir)
	m.raftDir = cfg.GetString(cfgRaftDir)
	m.raftHeartbeatPort = cfg.GetString(cfgRaftHeartbeatPort)
	m.raftReplicatePort = cfg.GetString(cfgRaftReplicaPort)
	configTotalMem, _ = strconv.ParseUint(cfg.GetString(cfgTotalMem), 10, 64)

	if configTotalMem == 0 {
		return fmt.Errorf("bad totalMem config,Recommended to be configured as 80 percent of physical machine memory")
	}

	total, _, err := util.GetMemInfo()
	if err == nil && configTotalMem > total-util.GB {
		return fmt.Errorf("bad totalMem config,Recommended to be configured as 80 percent of physical machine memory")
	}

	if m.metadataDir == "" {
		return fmt.Errorf("bad metadataDir config")
	}
	if m.listen == "" {
		return fmt.Errorf("bad listen config")
	}
	if m.raftDir == "" {
		return fmt.Errorf("bad raftDir config")
	}
	if m.raftHeartbeatPort == "" {
		return fmt.Errorf("bad raftHeartbeatPort config")
	}
	if m.raftReplicatePort == "" {
		return fmt.Errorf("bad cfgRaftReplicaPort config")
	}

	log.LogInfof("[parseConfig] load localAddr[%v].", m.localAddr)
	log.LogInfof("[parseConfig] load listen[%v].", m.listen)
	log.LogInfof("[parseConfig] load metadataDir[%v].", m.metadataDir)
	log.LogInfof("[parseConfig] load raftDir[%v].", m.raftDir)
	log.LogInfof("[parseConfig] load raftHeartbeatPort[%v].", m.raftHeartbeatPort)
	log.LogInfof("[parseConfig] load raftReplicatePort[%v].", m.raftReplicatePort)

<<<<<<< HEAD
	masters := cfg.GetStringSlice(cfgMasterAddrs)
	if len(masters) == 0 {
		return config.NewIllegalConfigError(cfgMasterAddrs)
	}
	for _, master := range masters {
		masters = append(masters, master)
=======
	addrs := cfg.GetArray(proto.MasterAddr)
	masters := make([]string, 0, len(addrs))
	for _, addr := range addrs {
		masters = append(masters, addr.(string))
>>>>>>> 4c72064c
	}
	masterClient = masterSDK.NewMasterClient(masters, false)
	err = m.validConfig()
	return
}

func (m *MetaNode) validConfig() (err error) {
	if len(strings.TrimSpace(m.listen)) == 0 {
		err = errors.New("illegal listen")
		return
	}
	if m.metadataDir == "" {
		m.metadataDir = defaultMetadataDir
	}
	if m.raftDir == "" {
		m.raftDir = defaultRaftDir
	}
	if len(masterClient.Nodes()) == 0 {
		err = errors.New("master address list is empty")
		return
	}
	return
}

func (m *MetaNode) startMetaManager() (err error) {
	if _, err = os.Stat(m.metadataDir); err != nil {
		if err = os.MkdirAll(m.metadataDir, 0755); err != nil {
			return
		}
	}
	// load metadataManager
	conf := MetadataManagerConfig{
		NodeID:    m.nodeId,
		RootDir:   m.metadataDir,
		RaftStore: m.raftStore,
	}
	m.metadataManager = NewMetadataManager(conf)
	if err = m.metadataManager.Start(); err == nil {
		log.LogInfof("[startMetaManager] manager start finish.")
	}
	return
}

func (m *MetaNode) stopMetaManager() {
	if m.metadataManager != nil {
		m.metadataManager.Stop()
	}
}

func (m *MetaNode) register() (err error) {
	step := 0
	var nodeAddress string
	for {
		if step < 1 {
			clusterInfo, err = getClientIP()
			if err != nil {
				log.LogErrorf("[register] %s", err.Error())
				continue
			}
			if m.localAddr == "" {
				m.localAddr = clusterInfo.Ip
			}
			m.clusterId = clusterInfo.Cluster
			nodeAddress = m.localAddr + ":" + m.listen
			step++
		}
		var nodeID uint64
		if nodeID, err = masterClient.NodeAPI().AddMetaNode(nodeAddress); err != nil {
			log.LogErrorf("register: register to master fail: address(%v) err(%s)", nodeAddress, err)
			time.Sleep(3 * time.Second)
			continue
		}
		m.nodeId = nodeID
		return
	}
}

// NewServer creates a new meta node instance.
func NewServer() *MetaNode {
	return &MetaNode{}
}

func getClientIP() (ci *proto.ClusterInfo, err error) {
	ci, err = masterClient.AdminAPI().GetClusterInfo()
	return
}<|MERGE_RESOLUTION|>--- conflicted
+++ resolved
@@ -39,7 +39,7 @@
 	clusterInfo    *proto.ClusterInfo
 	masterClient   *masterSDK.MasterClient
 	configTotalMem uint64
-	serverPort       string
+	serverPort     string
 )
 
 // The MetaNode manages the dentry and inode information of the meta partitions on a meta node.
@@ -174,7 +174,7 @@
 	}
 	m.localAddr = cfg.GetString(cfgLocalIP)
 	m.listen = cfg.GetString(proto.ListenPort)
-	serverPort=m.listen
+	serverPort = m.listen
 	m.metadataDir = cfg.GetString(cfgMetadataDir)
 	m.raftDir = cfg.GetString(cfgRaftDir)
 	m.raftHeartbeatPort = cfg.GetString(cfgRaftHeartbeatPort)
@@ -213,19 +213,10 @@
 	log.LogInfof("[parseConfig] load raftHeartbeatPort[%v].", m.raftHeartbeatPort)
 	log.LogInfof("[parseConfig] load raftReplicatePort[%v].", m.raftReplicatePort)
 
-<<<<<<< HEAD
-	masters := cfg.GetStringSlice(cfgMasterAddrs)
-	if len(masters) == 0 {
-		return config.NewIllegalConfigError(cfgMasterAddrs)
-	}
-	for _, master := range masters {
-		masters = append(masters, master)
-=======
-	addrs := cfg.GetArray(proto.MasterAddr)
+	addrs := cfg.GetSlice(proto.MasterAddr)
 	masters := make([]string, 0, len(addrs))
 	for _, addr := range addrs {
 		masters = append(masters, addr.(string))
->>>>>>> 4c72064c
 	}
 	masterClient = masterSDK.NewMasterClient(masters, false)
 	err = m.validConfig()
